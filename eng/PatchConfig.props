<!--

This file contains a list of the package IDs which are patching in a given release.

CAUTION: due to limitations in MSBuild, the format of the PackagesInPatch property is picky.
When adding a new package, make sure the new line ends with a semicolon and starts with a space.
Later on, this will be checked using this condition:

    <IsPackageInThisPatch>$(PackagesInPatch.Contains(' $(PackageId);'))</IsPackageInThisPatch>
-->
<Project>
  <PropertyGroup>
    <MSBuildAllProjects>$(MSBuildAllProjects);$(MSBuildThisFileFullPath)</MSBuildAllProjects>
  </PropertyGroup>

  <PropertyGroup Condition=" '$(VersionPrefix)' == '2.2.1' ">
    <PackagesInPatch>
      Microsoft.AspNetCore.AspNetCoreModule;
      Microsoft.AspNetCore.AspNetCoreModuleV2;
      Microsoft.AspNetCore.Server.IIS;
      Microsoft.AspNetCore.Server.IISIntegration;
      Microsoft.AspNetCore.Server.IntegrationTesting.IIS;
      Microsoft.AspNetCore.Server.Kestrel.Transport.Sockets;
      Microsoft.AspNetCore.WebSockets;
      Microsoft.AspNetCore.Diagnostics.EntityFrameworkCore;
    </PackagesInPatch>
  </PropertyGroup>
<<<<<<< HEAD
  <PropertyGroup Condition=" '$(VersionPrefix)' == '2.1.11' ">
=======
  <PropertyGroup Condition=" '$(VersionPrefix)' == '2.2.2' ">
    <PackagesInPatch>
      @aspnet/signalr;
      Microsoft.AspNetCore.AspNetCoreModuleV2;
      Microsoft.AspNetCore.Authentication.Google;
      Microsoft.AspNetCore.AzureAppServicesIntegration;
      Microsoft.AspNetCore.AzureAppServices.HostingStartup;
      Microsoft.AspNetCore.Http;
      Microsoft.AspNetCore.Mvc.Core;
      Microsoft.AspNetCore.Routing;
      Microsoft.AspNetCore.Server.IIS;
      java:signalr;
    </PackagesInPatch>
  </PropertyGroup>
  <PropertyGroup Condition=" '$(VersionPrefix)' == '2.2.4' ">
    <PackagesInPatch>
      @aspnet/signalr;
      Microsoft.AspNetCore.AspNetCoreModuleV2;
    </PackagesInPatch>
  </PropertyGroup>
  <PropertyGroup Condition=" '$(VersionPrefix)' == '2.2.5' ">
>>>>>>> 731293d6
    <PackagesInPatch>
      Microsoft.AspNetCore.AspNetCoreModule;
      Microsoft.AspNetCore.AspNetCoreModuleV2;
      Microsoft.AspNetCore.Identity.UI;
      java:signalr;
      Microsoft.AspNetCore.SignalR.Protocols.MessagePack;
      Microsoft.AspNetCore.SignalR.Redis;
      Microsoft.AspNetCore.SignalR.StackExchangeRedis;
      Microsoft.AspNetCore.DataProtection.StackExchangeRedis;
      Microsoft.AspNetCore.Mvc.Core;
      Microsoft.AspNetCore.Mvc.RazorPages;
      Microsoft.AspNetCore.AzureAppServicesIntegration;
      Microsoft.AspNetCore.AzureAppServices.HostingStartup;
      Microsoft.AspNetCore.AzureAppServices.SiteExtension;
    </PackagesInPatch>
  </PropertyGroup>
  <PropertyGroup Condition=" '$(VersionPrefix)' == '2.2.6' ">
    <PackagesInPatch>
      Microsoft.AspNetCore.Mvc.Api.Analyzers;
      Microsoft.AspNetCore.Server.HttpSys;
      Microsoft.AspNetCore.Server.IIS;
    </PackagesInPatch>
  </PropertyGroup>
  <PropertyGroup Condition=" '$(VersionPrefix)' == '2.2.7' ">
    <PackagesInPatch>
      Microsoft.AspNetCore.DataProtection.AzureStorage;
      Microsoft.AspNetCore.Hosting;
      Microsoft.AspNetCore.SpaServices;
    </PackagesInPatch>
  </PropertyGroup>
<<<<<<< HEAD
  <PropertyGroup Condition=" '$(VersionPrefix)' == '2.1.14' ">
=======
  <PropertyGroup Condition=" '$(VersionPrefix)' == '2.2.8' ">
>>>>>>> 731293d6
    <PackagesInPatch>
    </PackagesInPatch>
  </PropertyGroup>
</Project><|MERGE_RESOLUTION|>--- conflicted
+++ resolved
@@ -25,9 +25,6 @@
       Microsoft.AspNetCore.Diagnostics.EntityFrameworkCore;
     </PackagesInPatch>
   </PropertyGroup>
-<<<<<<< HEAD
-  <PropertyGroup Condition=" '$(VersionPrefix)' == '2.1.11' ">
-=======
   <PropertyGroup Condition=" '$(VersionPrefix)' == '2.2.2' ">
     <PackagesInPatch>
       @aspnet/signalr;
@@ -49,7 +46,6 @@
     </PackagesInPatch>
   </PropertyGroup>
   <PropertyGroup Condition=" '$(VersionPrefix)' == '2.2.5' ">
->>>>>>> 731293d6
     <PackagesInPatch>
       Microsoft.AspNetCore.AspNetCoreModule;
       Microsoft.AspNetCore.AspNetCoreModuleV2;
@@ -80,11 +76,7 @@
       Microsoft.AspNetCore.SpaServices;
     </PackagesInPatch>
   </PropertyGroup>
-<<<<<<< HEAD
-  <PropertyGroup Condition=" '$(VersionPrefix)' == '2.1.14' ">
-=======
   <PropertyGroup Condition=" '$(VersionPrefix)' == '2.2.8' ">
->>>>>>> 731293d6
     <PackagesInPatch>
     </PackagesInPatch>
   </PropertyGroup>
