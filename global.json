--- conflicted
+++ resolved
@@ -1,16 +1,9 @@
 {
   "sdk": {
-<<<<<<< HEAD
     "version": "5.0.100-alpha1-013788"
   },
   "tools": {
     "dotnet": "5.0.100-alpha1-013788",
-=======
-    "version": "3.1.100-preview1-014024"
-  },
-  "tools": {
-    "dotnet": "3.1.100-preview1-014024",
->>>>>>> d19093ec
     "runtimes": {
       "dotnet/x64": [
         "$(MicrosoftNETCoreAppRuntimeVersion)"
