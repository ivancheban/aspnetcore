phases:
- template: .vsts-pipelines/templates/phases/default-build.yml@buildtools
  parameters:
    agentOs: Windows
    phaseName: IIS_Express_Tests
<<<<<<< HEAD
    buildArgs: /p:SkipIISBackwardsCompatibilityTests=true /p:SkipIISTests=true
=======
    buildArgs: /p:SkipIISBackwardsCompatibilityTests=true /p:SkipIISTests=true /p:SkipIISForwardsCompatibilityTests=true
>>>>>>> f7e8255e
    beforeBuild:
      - powershell: "& ./tools/UpdateIISExpressCertificate.ps1; & ./tools/update_schema.ps1; & ./tools/SetupTestEnvironment.ps1 Setup"
        displayName: Prepare repo
    afterBuild:
      - powershell: "& ./tools/SetupTestEnvironment.ps1 Shutdown"
        displayName: Stop AppVerifier
        condition: always()
      - task: PublishBuildArtifacts@1
        displayName: Upload logs
        condition: eq(variables['system.pullrequest.isfork'], false)
        inputs:
          artifactName: logs
          artifactType: Container
          pathtoPublish: artifacts/logs

- template: .vsts-pipelines/templates/phases/default-build.yml@buildtools
  parameters:
    agentOs: Windows
    phaseName: IIS_Tests
<<<<<<< HEAD
    buildArgs: /p:SkipIISBackwardsCompatibilityTests=true /p:SkipIISExpressTests=true
=======
    buildArgs: /p:SkipIISBackwardsCompatibilityTests=true /p:SkipIISExpressTests=true /p:SkipIISForwardsCompatibilityTests=true
>>>>>>> f7e8255e
    beforeBuild:
      - powershell: "& ./tools/UpdateIISExpressCertificate.ps1; & ./tools/update_schema.ps1; & ./tools/SetupTestEnvironment.ps1 Setup"
        displayName: Prepare repo
    afterBuild:
      - powershell: "& ./tools/SetupTestEnvironment.ps1 Shutdown"
        displayName: Stop AppVerifier
        condition: always()
      - task: PublishBuildArtifacts@1
        displayName: Upload logs
        condition: eq(variables['system.pullrequest.isfork'], false)
        inputs:
          artifactName: logs
          artifactType: Container
          pathtoPublish: artifacts/logs

- template: .vsts-pipelines/templates/phases/default-build.yml@buildtools
  parameters:
    agentOs: Windows
    phaseName: IIS_BackCompat_Tests
<<<<<<< HEAD
    buildArgs: /p:SkipIISTests=true /p:SkipIISExpressTests=true
=======
    buildArgs: /p:SkipIISTests=true /p:SkipIISExpressTests=true /p:SkipIISForwardsCompatibilityTests=true
    beforeBuild:
      - powershell: "& ./tools/UpdateIISExpressCertificate.ps1; & ./tools/update_schema.ps1; & ./tools/SetupTestEnvironment.ps1 Setup"
        displayName: Prepare repo
    afterBuild:
      - powershell: "& ./tools/SetupTestEnvironment.ps1 Shutdown"
        displayName: Stop AppVerifier
        condition: always()
      - task: PublishBuildArtifacts@1
        displayName: Upload logs
        condition: eq(variables['system.pullrequest.isfork'], false)
        inputs:
          artifactName: logs
          artifactType: Container
          pathtoPublish: artifacts/logs

- template: .vsts-pipelines/templates/phases/default-build.yml@buildtools
  parameters:
    agentOs: Windows
    phaseName: IIS_ForwardsCompat_Tests
    buildArgs: /p:SkipIISTests=true /p:SkipIISExpressTests=true /p:SkipIISBackwardsCompatibilityTests=true
>>>>>>> f7e8255e
    beforeBuild:
      - powershell: "& ./tools/UpdateIISExpressCertificate.ps1; & ./tools/update_schema.ps1; & ./tools/SetupTestEnvironment.ps1 Setup"
        displayName: Prepare repo
    afterBuild:
      - powershell: "& ./tools/SetupTestEnvironment.ps1 Shutdown"
        displayName: Stop AppVerifier
        condition: always()
      - task: PublishBuildArtifacts@1
        displayName: Upload logs
        condition: eq(variables['system.pullrequest.isfork'], false)
        inputs:
          artifactName: logs
          artifactType: Container
          pathtoPublish: artifacts/logs

- template: .vsts-pipelines/templates/phases/default-build.yml@buildtools
  parameters:
    agentOs: macOS

- template: .vsts-pipelines/templates/phases/default-build.yml@buildtools
  parameters:
    agentOs: Linux<|MERGE_RESOLUTION|>--- conflicted
+++ resolved
@@ -3,11 +3,7 @@
   parameters:
     agentOs: Windows
     phaseName: IIS_Express_Tests
-<<<<<<< HEAD
-    buildArgs: /p:SkipIISBackwardsCompatibilityTests=true /p:SkipIISTests=true
-=======
     buildArgs: /p:SkipIISBackwardsCompatibilityTests=true /p:SkipIISTests=true /p:SkipIISForwardsCompatibilityTests=true
->>>>>>> f7e8255e
     beforeBuild:
       - powershell: "& ./tools/UpdateIISExpressCertificate.ps1; & ./tools/update_schema.ps1; & ./tools/SetupTestEnvironment.ps1 Setup"
         displayName: Prepare repo
@@ -27,11 +23,7 @@
   parameters:
     agentOs: Windows
     phaseName: IIS_Tests
-<<<<<<< HEAD
-    buildArgs: /p:SkipIISBackwardsCompatibilityTests=true /p:SkipIISExpressTests=true
-=======
     buildArgs: /p:SkipIISBackwardsCompatibilityTests=true /p:SkipIISExpressTests=true /p:SkipIISForwardsCompatibilityTests=true
->>>>>>> f7e8255e
     beforeBuild:
       - powershell: "& ./tools/UpdateIISExpressCertificate.ps1; & ./tools/update_schema.ps1; & ./tools/SetupTestEnvironment.ps1 Setup"
         displayName: Prepare repo
@@ -51,9 +43,6 @@
   parameters:
     agentOs: Windows
     phaseName: IIS_BackCompat_Tests
-<<<<<<< HEAD
-    buildArgs: /p:SkipIISTests=true /p:SkipIISExpressTests=true
-=======
     buildArgs: /p:SkipIISTests=true /p:SkipIISExpressTests=true /p:SkipIISForwardsCompatibilityTests=true
     beforeBuild:
       - powershell: "& ./tools/UpdateIISExpressCertificate.ps1; & ./tools/update_schema.ps1; & ./tools/SetupTestEnvironment.ps1 Setup"
@@ -75,7 +64,6 @@
     agentOs: Windows
     phaseName: IIS_ForwardsCompat_Tests
     buildArgs: /p:SkipIISTests=true /p:SkipIISExpressTests=true /p:SkipIISBackwardsCompatibilityTests=true
->>>>>>> f7e8255e
     beforeBuild:
       - powershell: "& ./tools/UpdateIISExpressCertificate.ps1; & ./tools/update_schema.ps1; & ./tools/SetupTestEnvironment.ps1 Setup"
         displayName: Prepare repo
