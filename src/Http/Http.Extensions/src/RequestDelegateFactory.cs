--- conflicted
+++ resolved
@@ -2512,29 +2512,7 @@
         }
     }
 
-<<<<<<< HEAD
-    private sealed class RDFEndpointBuilder : EndpointBuilder
-=======
-    // Due to cyclic references between Http.Extensions and
-    // Http.Results, we define our own instance of the `EmptyHttpResult`
-    // type here.
-    private sealed class EmptyHttpResult : IResult
-    {
-        private EmptyHttpResult()
-        {
-        }
-
-        public static EmptyHttpResult Instance { get; } = new();
-
-        /// <inheritdoc/>
-        public Task ExecuteAsync(HttpContext httpContext)
-        {
-            return Task.CompletedTask;
-        }
-    }
-
     private sealed class RdfEndpointBuilder : EndpointBuilder
->>>>>>> 843f1a76
     {
         public RdfEndpointBuilder(IServiceProvider applicationServices)
         {
