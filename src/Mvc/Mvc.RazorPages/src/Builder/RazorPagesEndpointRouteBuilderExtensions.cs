// Copyright (c) .NET Foundation. All rights reserved.
// Licensed under the Apache License, Version 2.0. See License.txt in the project root for license information.

using System;
using System.Linq;
using System.Threading.Tasks;
using Microsoft.AspNetCore.Mvc.ApplicationModels;
using Microsoft.AspNetCore.Mvc.Infrastructure;
using Microsoft.AspNetCore.Mvc.RazorPages.Infrastructure;
using Microsoft.AspNetCore.Mvc.Routing;
using Microsoft.AspNetCore.Routing;
using Microsoft.Extensions.DependencyInjection;

namespace Microsoft.AspNetCore.Builder
{
    /// <summary>
    /// Contains extension methods for using Razor Pages with <see cref="IEndpointRouteBuilder"/>.
    /// </summary>
    public static class RazorPagesEndpointRouteBuilderExtensions
    {
        /// <summary>
        /// Adds endpoints for Razor Pages to the <see cref="IEndpointRouteBuilder"/>.
        /// </summary>
        /// <param name="endpoints">The <see cref="IEndpointRouteBuilder"/>.</param>
        /// <returns>An <see cref="PageActionEndpointConventionBuilder"/> for endpoints associated with Razor Pages.</returns>
        public static PageActionEndpointConventionBuilder MapRazorPages(this IEndpointRouteBuilder endpoints)
        {
            if (endpoints == null)
            {
                throw new ArgumentNullException(nameof(endpoints));
            }

            EnsureRazorPagesServices(endpoints);

            return GetOrCreateDataSource(endpoints).DefaultBuilder;
        }

        /// <summary>
        /// Adds a specialized <see cref="RouteEndpoint"/> to the <see cref="IEndpointRouteBuilder"/> that will match
        /// requests for non-file-names with the lowest possible priority. The request will be routed to a page endpoint that
        /// matches <paramref name="page"/>.
        /// </summary>
        /// <param name="endpoints">The <see cref="IEndpointRouteBuilder"/> to add the route to.</param>
        /// <param name="page">The page name.</param>
        /// <remarks>
        /// <para>
        /// <see cref="MapFallbackToPage(IEndpointRouteBuilder, string)"/> is intended to handle cases where URL path of
        /// the request does not contain a file name, and no other endpoint has matched. This is convenient for routing
        /// requests for dynamic content to a SPA framework, while also allowing requests for non-existent files to
        /// result in an HTTP 404.
        /// </para>
        /// <para>
        /// <see cref="MapFallbackToPage(IEndpointRouteBuilder, string)"/> registers an endpoint using the pattern
        /// <c>{*path:nonfile}</c>. The order of the registered endpoint will be <c>int.MaxValue</c>.
        /// </para>
        /// <para>
        /// <see cref="MapFallbackToPage(IEndpointRouteBuilder, string)"/> does not re-execute routing, and will
        /// not generate route values based on routes defined elsewhere. When using this overload, the <c>path</c> route value
        /// will be available.
        /// </para>
        /// </remarks>
        public static IEndpointConventionBuilder MapFallbackToPage(this IEndpointRouteBuilder endpoints, string page)
        {
            if (endpoints == null)
            {
                throw new ArgumentNullException(nameof(endpoints));
            }

            if (page == null)
            {
                throw new ArgumentNullException(nameof(page));
            }

            PageConventionCollection.EnsureValidPageName(page, nameof(page));

            EnsureRazorPagesServices(endpoints);

            // Called for side-effect to make sure that the data source is registered.
            var pageDataSource = GetOrCreateDataSource(endpoints);
            pageDataSource.CreateInertEndpoints = true;
            RegisterInCache(endpoints.ServiceProvider, pageDataSource);

            // Maps a fallback endpoint with an empty delegate. This is OK because
            // we don't expect the delegate to run.
            var builder = endpoints.MapFallback(context => Task.CompletedTask);
            builder.Add(b =>
            {
                // MVC registers a policy that looks for this metadata.
                b.Metadata.Add(CreateDynamicPageMetadata(page, area: null));
                b.Metadata.Add(new PageEndpointDataSourceIdMetadata(pageDataSource.DataSourceId));
            });
            return builder;
        }

        /// <summary>
        /// Adds a specialized <see cref="RouteEndpoint"/> to the <see cref="IEndpointRouteBuilder"/> that will match
        /// requests for non-file-names with the lowest possible priority. The request will be routed to a page endpoint that
        /// matches <paramref name="page"/>.
        /// </summary>
        /// <param name="endpoints">The <see cref="IEndpointRouteBuilder"/> to add the route to.</param>
        /// <param name="pattern">The route pattern.</param>
        /// <param name="page">The action name.</param>
        /// <remarks>
        /// <para>
        /// <see cref="MapFallbackToPage(IEndpointRouteBuilder, string, string)"/> is intended to handle cases where URL path of
        /// the request does not contain a file name, and no other endpoint has matched. This is convenient for routing
        /// requests for dynamic content to a SPA framework, while also allowing requests for non-existent files to
        /// result in an HTTP 404.
        /// </para>
        /// <para>
        /// The order of the registered endpoint will be <c>int.MaxValue</c>.
        /// </para>
        /// <para>
        /// This overload will use the provided <paramref name="pattern"/> verbatim. Use the <c>:nonfile</c> route contraint
        /// to exclude requests for static files.
        /// </para>
        /// <para>
        /// <see cref="MapFallbackToPage(IEndpointRouteBuilder, string, string)"/> does not re-execute routing, and will
        /// not generate route values based on routes defined elsewhere. When using this overload, the route values provided by matching
        /// <paramref name="pattern"/> will be available.
        /// </para>
        /// </remarks>
        public static IEndpointConventionBuilder MapFallbackToPage(
            this IEndpointRouteBuilder endpoints,
            string pattern,
            string page)
        {
            if (endpoints == null)
            {
                throw new ArgumentNullException(nameof(endpoints));
            }

            if (pattern == null)
            {
                throw new ArgumentNullException(nameof(pattern));
            }

            if (page == null)
            {
                throw new ArgumentNullException(nameof(page));
            }

            PageConventionCollection.EnsureValidPageName(page, nameof(page));

            EnsureRazorPagesServices(endpoints);

            // Called for side-effect to make sure that the data source is registered.
            var pageDataSource = GetOrCreateDataSource(endpoints);
            pageDataSource.CreateInertEndpoints = true;
            RegisterInCache(endpoints.ServiceProvider, pageDataSource);

            // Maps a fallback endpoint with an empty delegate. This is OK because
            // we don't expect the delegate to run.
            var builder = endpoints.MapFallback(pattern, context => Task.CompletedTask);
            builder.Add(b =>
            {
                // MVC registers a policy that looks for this metadata.
                b.Metadata.Add(CreateDynamicPageMetadata(page, area: null));
                b.Metadata.Add(new PageEndpointDataSourceIdMetadata(pageDataSource.DataSourceId));
            });
            return builder;
        }

        /// <summary>
        /// Adds a specialized <see cref="RouteEndpoint"/> to the <see cref="IEndpointRouteBuilder"/> that will match
        /// requests for non-file-names with the lowest possible priority. The request will be routed to a page endpoint that
        /// matches <paramref name="page"/>, and <paramref name="area"/>.
        /// </summary>
        /// <param name="endpoints">The <see cref="IEndpointRouteBuilder"/> to add the route to.</param>
        /// <param name="page">The action name.</param>
        /// <param name="area">The area name.</param>
        /// <remarks>
        /// <para>
        /// <see cref="MapFallbackToAreaPage(IEndpointRouteBuilder, string, string)"/> is intended to handle cases where URL path of
        /// the request does not contain a file name, and no other endpoint has matched. This is convenient for routing
        /// requests for dynamic content to a SPA framework, while also allowing requests for non-existent files to
        /// result in an HTTP 404.
        /// </para>
        /// <para>
        /// <see cref="MapFallbackToAreaPage(IEndpointRouteBuilder, string, string)"/> registers an endpoint using the pattern
        /// <c>{*path:nonfile}</c>. The order of the registered endpoint will be <c>int.MaxValue</c>.
        /// </para>
        /// <para>
        /// <see cref="MapFallbackToAreaPage(IEndpointRouteBuilder, string, string)"/> does not re-execute routing, and will
        /// not generate route values based on routes defined elsewhere. When using this overload, the <c>path</c> route value
        /// will be available.
        /// </para>
        /// </remarks>
        public static IEndpointConventionBuilder MapFallbackToAreaPage(
            this IEndpointRouteBuilder endpoints,
            string page,
            string area)
        {
            if (endpoints == null)
            {
                throw new ArgumentNullException(nameof(endpoints));
            }

            if (page == null)
            {
                throw new ArgumentNullException(nameof(page));
            }

            PageConventionCollection.EnsureValidPageName(page, nameof(page));

            EnsureRazorPagesServices(endpoints);

            // Called for side-effect to make sure that the data source is registered.
            var pageDataSource = GetOrCreateDataSource(endpoints);
            pageDataSource.CreateInertEndpoints = true;
            RegisterInCache(endpoints.ServiceProvider, pageDataSource);

            // Maps a fallback endpoint with an empty delegate. This is OK because
            // we don't expect the delegate to run.
            var builder = endpoints.MapFallback(context => Task.CompletedTask);
            builder.Add(b =>
            {
                // MVC registers a policy that looks for this metadata.
                b.Metadata.Add(CreateDynamicPageMetadata(page, area));
                b.Metadata.Add(new PageEndpointDataSourceIdMetadata(pageDataSource.DataSourceId));
            });
            return builder;
        }

        /// <summary>
        /// Adds a specialized <see cref="RouteEndpoint"/> to the <see cref="IEndpointRouteBuilder"/> that will match
        /// requests for non-file-names with the lowest possible priority. The request will be routed to a page endpoint that
        /// matches <paramref name="page"/>, and <paramref name="area"/>.
        /// </summary>
        /// <param name="endpoints">The <see cref="IEndpointRouteBuilder"/> to add the route to.</param>
        /// <param name="pattern">The route pattern.</param>
        /// <param name="page">The action name.</param>
        /// <param name="area">The area name.</param>
        /// <remarks>
        /// <para>
        /// <see cref="MapFallbackToAreaPage(IEndpointRouteBuilder, string, string, string)"/> is intended to handle cases where URL path of
        /// the request does not contain a file name, and no other endpoint has matched. This is convenient for routing
        /// requests for dynamic content to a SPA framework, while also allowing requests for non-existent files to
        /// result in an HTTP 404.
        /// </para>
        /// <para>
        /// The order of the registered endpoint will be <c>int.MaxValue</c>.
        /// </para>
        /// <para>
        /// This overload will use the provided <paramref name="pattern"/> verbatim. Use the <c>:nonfile</c> route contraint
        /// to exclude requests for static files.
        /// </para>
        /// <para>
        /// <see cref="MapFallbackToAreaPage(IEndpointRouteBuilder, string, string, string)"/> does not re-execute routing, and will
        /// not generate route values based on routes defined elsewhere. When using this overload, the route values provided by matching
        /// <paramref name="pattern"/> will be available.
        /// </para>
        /// </remarks>
        public static IEndpointConventionBuilder MapFallbackToAreaPage(
            this IEndpointRouteBuilder endpoints,
            string pattern,
            string page,
            string area)
        {
            if (endpoints == null)
            {
                throw new ArgumentNullException(nameof(endpoints));
            }

            if (pattern == null)
            {
                throw new ArgumentNullException(nameof(pattern));
            }

            if (page == null)
            {
                throw new ArgumentNullException(nameof(page));
            }

            PageConventionCollection.EnsureValidPageName(page, nameof(page));

            EnsureRazorPagesServices(endpoints);

            // Called for side-effect to make sure that the data source is registered.
            var pageDataSource = GetOrCreateDataSource(endpoints);
            pageDataSource.CreateInertEndpoints = true;
            RegisterInCache(endpoints.ServiceProvider, pageDataSource);

            // Maps a fallback endpoint with an empty delegate. This is OK because
            // we don't expect the delegate to run.
            var builder = endpoints.MapFallback(pattern, context => Task.CompletedTask);
            builder.Add(b =>
            {
                // MVC registers a policy that looks for this metadata.
                b.Metadata.Add(CreateDynamicPageMetadata(page, area));
                b.Metadata.Add(new PageEndpointDataSourceIdMetadata(pageDataSource.DataSourceId));
            });
            return builder;
        }

        /// <summary>
        /// Adds a specialized <see cref="RouteEndpoint"/> to the <see cref="IEndpointRouteBuilder"/> that will
        /// attempt to select a page using the route values produced by <typeparamref name="TTransformer"/>.
        /// </summary>
        /// <param name="endpoints">The <see cref="IEndpointRouteBuilder"/> to add the route to.</param>
        /// <param name="pattern">The URL pattern of the route.</param>
        /// <typeparam name="TTransformer">The type of a <see cref="DynamicRouteValueTransformer"/>.</typeparam>
        /// <remarks>
        /// <para>
        /// This method allows the registration of a <see cref="RouteEndpoint"/> and <see cref="DynamicRouteValueTransformer"/>
        /// that combine to dynamically select a page using custom logic.
        /// </para>
        /// <para>
        /// The instance of <typeparamref name="TTransformer"/> will be retrieved from the dependency injection container.
        /// Register <typeparamref name="TTransformer"/> with the desired service lifetime in <c>ConfigureServices</c>.
        /// </para>
        /// </remarks>
        public static void MapDynamicPageRoute<TTransformer>(this IEndpointRouteBuilder endpoints, string pattern)
            where TTransformer : DynamicRouteValueTransformer
        {
            MapDynamicPageRoute<TTransformer>(endpoints, pattern, state: null);
        }

        /// <summary>
        /// Adds a specialized <see cref="RouteEndpoint"/> to the <see cref="IEndpointRouteBuilder"/> that will
        /// attempt to select a page using the route values produced by <typeparamref name="TTransformer"/>.
        /// </summary>
        /// <param name="endpoints">The <see cref="IEndpointRouteBuilder"/> to add the route to.</param>
        /// <param name="pattern">The URL pattern of the route.</param>
        /// <param name="state">A state object to provide to the <typeparamref name="TTransformer" /> instance.</param>
        /// <typeparam name="TTransformer">The type of a <see cref="DynamicRouteValueTransformer"/>.</typeparam>
        /// <remarks>
        /// <para>
        /// This method allows the registration of a <see cref="RouteEndpoint"/> and <see cref="DynamicRouteValueTransformer"/>
        /// that combine to dynamically select a page using custom logic.
        /// </para>
        /// <para>
        /// The instance of <typeparamref name="TTransformer"/> will be retrieved from the dependency injection container.
        /// Register <typeparamref name="TTransformer"/> with the desired service lifetime in <c>ConfigureServices</c>.
        /// </para>
        /// </remarks>
        public static void MapDynamicPageRoute<TTransformer>(this IEndpointRouteBuilder endpoints, string pattern, object state)
            where TTransformer : DynamicRouteValueTransformer
        {
            if (endpoints == null)
            {
                throw new ArgumentNullException(nameof(endpoints));
            }

            if (pattern == null)
            {
                throw new ArgumentNullException(nameof(pattern));
            }

            EnsureRazorPagesServices(endpoints);

            // Called for side-effect to make sure that the data source is registered.
<<<<<<< HEAD
            var dataSource = GetOrCreateDataSource(endpoints);

            dataSource.AddDynamicPageEndpoint(endpoints, pattern, typeof(TTransformer), state);
=======
            var pageDataSource = GetOrCreateDataSource(endpoints);
            RegisterInCache(endpoints.ServiceProvider, pageDataSource);

            pageDataSource.AddDynamicPageEndpoint(endpoints, pattern, typeof(TTransformer), state);
        }

        /// <summary>
        /// Adds a specialized <see cref="RouteEndpoint"/> to the <see cref="IEndpointRouteBuilder"/> that will
        /// attempt to select a page using the route values produced by <typeparamref name="TTransformer"/>.
        /// </summary>
        /// <param name="endpoints">The <see cref="IEndpointRouteBuilder"/> to add the route to.</param>
        /// <param name="pattern">The URL pattern of the route.</param>
        /// <param name="state">A state object to provide to the <typeparamref name="TTransformer" /> instance.</param>
        /// <param name="order">The matching order for the dynamic route.</param>
        /// <typeparam name="TTransformer">The type of a <see cref="DynamicRouteValueTransformer"/>.</typeparam>
        /// <remarks>
        /// <para>
        /// This method allows the registration of a <see cref="RouteEndpoint"/> and <see cref="DynamicRouteValueTransformer"/>
        /// that combine to dynamically select a page using custom logic.
        /// </para>
        /// <para>
        /// The instance of <typeparamref name="TTransformer"/> will be retrieved from the dependency injection container.
        /// Register <typeparamref name="TTransformer"/> with the desired service lifetime in <c>ConfigureServices</c>.
        /// </para>
        /// </remarks>
        public static void MapDynamicPageRoute<TTransformer>(this IEndpointRouteBuilder endpoints, string pattern, object state, int order)
            where TTransformer : DynamicRouteValueTransformer
        {
            if (endpoints == null)
            {
                throw new ArgumentNullException(nameof(endpoints));
            }

            if (pattern == null)
            {
                throw new ArgumentNullException(nameof(pattern));
            }

            EnsureRazorPagesServices(endpoints);

            // Called for side-effect to make sure that the data source is registered.
            var pageDataSource = GetOrCreateDataSource(endpoints);
            RegisterInCache(endpoints.ServiceProvider, pageDataSource);

            pageDataSource.AddDynamicPageEndpoint(endpoints, pattern, typeof(TTransformer), state, order);
>>>>>>> 17e04b70
        }

        private static DynamicPageMetadata CreateDynamicPageMetadata(string page, string area)
        {
            return new DynamicPageMetadata(new RouteValueDictionary()
            {
                { "page", page },
                { "area", area }
            });
        }

        private static void EnsureRazorPagesServices(IEndpointRouteBuilder endpoints)
        {
            var marker = endpoints.ServiceProvider.GetService<PageActionEndpointDataSourceFactory>();
            if (marker == null)
            {
                throw new InvalidOperationException(Mvc.Core.Resources.FormatUnableToFindServices(
                    nameof(IServiceCollection),
                    "AddRazorPages",
                    "ConfigureServices(...)"));
            }
        }

        private static PageActionEndpointDataSource GetOrCreateDataSource(IEndpointRouteBuilder endpoints)
        {
            var dataSource = endpoints.DataSources.OfType<PageActionEndpointDataSource>().FirstOrDefault();
            if (dataSource == null)
            {
                var orderProviderCache = endpoints.ServiceProvider.GetRequiredService<OrderedEndpointsSequenceProviderCache>();
                var factory = endpoints.ServiceProvider.GetRequiredService<PageActionEndpointDataSourceFactory>();
                dataSource = factory.Create(orderProviderCache.GetOrCreateOrderedEndpointsSequenceProvider(endpoints));
                endpoints.DataSources.Add(dataSource);
            }

            return dataSource;
        }

        private static void RegisterInCache(IServiceProvider serviceProvider, PageActionEndpointDataSource dataSource)
        {
            var cache = serviceProvider.GetRequiredService<DynamicPageEndpointSelectorCache>();
            cache.AddDataSource(dataSource);
        }
    }
}<|MERGE_RESOLUTION|>--- conflicted
+++ resolved
@@ -350,11 +350,6 @@
             EnsureRazorPagesServices(endpoints);
 
             // Called for side-effect to make sure that the data source is registered.
-<<<<<<< HEAD
-            var dataSource = GetOrCreateDataSource(endpoints);
-
-            dataSource.AddDynamicPageEndpoint(endpoints, pattern, typeof(TTransformer), state);
-=======
             var pageDataSource = GetOrCreateDataSource(endpoints);
             RegisterInCache(endpoints.ServiceProvider, pageDataSource);
 
@@ -400,7 +395,6 @@
             RegisterInCache(endpoints.ServiceProvider, pageDataSource);
 
             pageDataSource.AddDynamicPageEndpoint(endpoints, pattern, typeof(TTransformer), state, order);
->>>>>>> 17e04b70
         }
 
         private static DynamicPageMetadata CreateDynamicPageMetadata(string page, string area)
