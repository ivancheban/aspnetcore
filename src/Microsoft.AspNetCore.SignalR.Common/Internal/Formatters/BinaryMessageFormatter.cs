--- conflicted
+++ resolved
@@ -11,17 +11,6 @@
     {
         public unsafe static void WriteMessage(ReadOnlySpan<byte> payload, Stream output)
         {
-<<<<<<< HEAD
-            // TODO: Optimize for size - (e.g. use Varints)
-            var length = sizeof(long);
-            var buffer = ArrayPool<byte>.Shared.Rent(length + payload.Length);
-            var bufferSpan = buffer.AsSpan();
-
-            BufferWriter.WriteBigEndian<long>(bufferSpan, payload.Length);
-            bufferSpan = bufferSpan.Slice(length);
-            payload.CopyTo(bufferSpan);
-            output.Write(buffer, 0, payload.Length + length);
-=======
             // This code writes length prefix of the message as a VarInt. Read the comment in
             // the BinaryMessageParser.TryParseMessage for details.
 
@@ -48,8 +37,6 @@
             bufferSpan = bufferSpan.Slice(lenNumBytes);
             payload.CopyTo(bufferSpan);
             output.Write(buffer, 0, lenNumBytes + payload.Length);
->>>>>>> 602ca479
-
             ArrayPool<byte>.Shared.Return(buffer);
         }
     }
