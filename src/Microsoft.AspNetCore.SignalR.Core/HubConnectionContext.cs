--- conflicted
+++ resolved
@@ -21,11 +21,7 @@
 {
     public class HubConnectionContext
     {
-<<<<<<< HEAD
-        private StreamTracker _streamTracker;
-=======
         private static readonly Action<object> _cancelReader = state => ((PipeReader)state).CancelPendingRead();
->>>>>>> b0f7fbbe
         private static readonly WaitCallback _abortedCallback = AbortConnection;
 
         private readonly ConnectionContext _connectionContext;
@@ -36,6 +32,7 @@
         private readonly long _clientTimeoutInterval;
         private readonly SemaphoreSlim _writeLock = new SemaphoreSlim(1);
 
+        private StreamTracker _streamTracker;
         private long _lastSendTimeStamp = DateTime.UtcNow.Ticks;
         private long _lastReceivedTimeStamp = DateTime.UtcNow.Ticks;
         private bool _receivedMessageThisInterval = false;
