﻿<Project>

  <PropertyGroup>
    <!-- Only build Microsoft.AspNetCore.App and ref/ assemblies in source build. -->
    <!-- Analyzer package are needed in source build for WebSDK -->
    <ExcludeFromSourceBuild
        Condition="'$(ExcludeFromSourceBuild)' == '' and '$(DotNetBuildFromSource)' == 'true' and '$(IsAspNetCoreApp)' != 'true' and '$(IsAnalyzersProject)' != 'true'">true</ExcludeFromSourceBuild>

    <!-- If the user has specified that they want to skip building any test related projects with SkipTestBuild,
     suppress all targets for TestProjects using ExcludeFromBuild. -->
    <ExcludeFromBuild Condition="'$(IsPackable)' != 'true' and
        '$(SkipTestBuild)' == 'true' and
        ('$(IsTestProject)' == 'true' or
         '$(IsUnitTestProject)' == 'true' or
         '$(IsTestAssetProject)' == 'true' or
         '$(IsBenchmarkProject)' == 'true' or
         '$(IsSampleProject)' == 'true' or
         '$(IsSpecificationTestProject)' == 'true')">true</ExcludeFromBuild>
  </PropertyGroup>

  <PropertyGroup Label="Resx settings">
    <GenerateResxSource Condition="$(GenerateResxSource) == ''">true</GenerateResxSource>
    <GenerateResxSourceEmitFormatMethods Condition="$(GenerateResxSourceEmitFormatMethods) == ''">true</GenerateResxSourceEmitFormatMethods>
  </PropertyGroup>

  <Import Project="Sdk.targets" Sdk="Microsoft.DotNet.Arcade.Sdk" />
  <!-- Properties which should be set after the project has been evaluated -->

  <PropertyGroup Label="Versioning settings">
    <!-- The 'human friendly' version to display in installers. In pre-release builds, this might be "2.0.7 Preview 2 Build 12356". In final builds, it should be "2.0.7" -->
    <BrandingVersionSuffix>$(PreReleaseBrandingLabel) Build $(VersionSuffix)</BrandingVersionSuffix>
    <PackageBrandingVersion>$(VersionPrefix)</PackageBrandingVersion>
    <PackageBrandingVersion Condition=" '$(VersionSuffix)' != '' ">$(PackageBrandingVersion) $(BrandingVersionSuffix.Trim())</PackageBrandingVersion>

    <SiteExtensionPackageVersion>$(VersionPrefix)</SiteExtensionPackageVersion>
    <SiteExtensionPackageVersion Condition=" '$(VersionSuffix)' != '' ">$(VersionPrefix)-$(VersionSuffix.Replace('.','-'))</SiteExtensionPackageVersion>

    <PackageVersion Condition=" '$(PackageVersion)' == '' ">$(Version)</PackageVersion>

    <SharedFxVersion>$(PackageVersion)</SharedFxVersion>
    <SharedFxVersion Condition=" '$(StabilizePackageVersion)' == 'true' ">$(VersionPrefix)</SharedFxVersion>
    <SharedFxProductName>$(Product) $(SharedFxVersion) Shared Framework</SharedFxProductName>

    <TargetingPackVersion>$(SharedFxVersion)</TargetingPackVersion>
    <TargetingPackVersion Condition=" ! $(IsTargetingPackBuilding) ">$(TargetingPackVersionPrefix)</TargetingPackVersion>

    <PackageVersion Condition=" '$(NoSemVer20)' == 'true' ">$(SiteExtensionPackageVersion)</PackageVersion>
  </PropertyGroup>

  <PropertyGroup>
    <!-- Analyzers package are special. In general, they should not have dependencies in the nuspec. Analyzer assemblies are not meant to be used for compilation or runtime. -->
    <SuppressDependenciesWhenPacking Condition="'$(SuppressDependenciesWhenPacking)' == '' AND '$(IsAnalyzersProject)' == 'true'">true</SuppressDependenciesWhenPacking>
  </PropertyGroup>

  <PropertyGroup Condition="'$(PackAsTool)' == 'true' AND '$(IsShippingPackage)' == 'true'">
    <!-- This is a requirement for Microsoft tool packages only. -->
    <PackAsToolShimRuntimeIdentifiers>win-x64;win-x86</PackAsToolShimRuntimeIdentifiers>
  </PropertyGroup>

  <PropertyGroup Condition=" '$(MSBuildProjectExtension)' == '.csproj' ">
    <PackageId Condition=" '$(PackageId)' == '' ">$(AssemblyName)</PackageId>
    <IsPackable
        Condition="'$(IsPackable)' == '' AND ( '$(IsTestProject)' == 'true' OR '$(IsTestAssetProject)' == 'true' OR '$(IsBenchmarkProject)' == 'true' OR '$(IsSampleProject)' == 'true' ) ">false</IsPackable>
  </PropertyGroup>

  <Import Project="eng\Baseline.Designer.props" />

  <PropertyGroup Condition=" '$(IsPackable)' != 'false' AND '$(IsServicingBuild)' == 'true' ">
    <IsPackageInThisPatch Condition="'$(IsPackageInThisPatch)' == ''">true</IsPackageInThisPatch>
    <!-- Used to distinguish between packages building -->
    <IsPackableInNonServicingBuild>true</IsPackableInNonServicingBuild>
    <!-- Suppress creation of .nupkg for servicing builds of non-shipping projects. -->
    <IsPackable Condition=" '$(IsPackageInThisPatch)' != 'true' ">false</IsPackable>
  </PropertyGroup>

  <PropertyGroup>
    <!-- When OnlyPackPlatformSpecificPackages is set, only produce packages for projects which set RuntimeIdentifier. -->
    <!-- Keep this below where we set "IsPackageInThisPatch" -->
    <IsPackable Condition=" '$(OnlyPackPlatformSpecificPackages)' == 'true' AND '$(RuntimeIdentifier)' == '' ">false</IsPackable>
  </PropertyGroup>

  <PropertyGroup>
    <PackageVersionForPackageVersionInfo>$(PackageVersion)</PackageVersionForPackageVersionInfo>
  </PropertyGroup>

  <PropertyGroup Condition=" '$(IsPackageInThisPatch)' != 'true' AND '$(BaselinePackageVersion)' != '' AND '$(IsServicingBuild)' == 'true' ">
    <!-- This keeps assembly and package versions consistent across patches. If a package is not included in a patch, its version should stay at the baseline. -->
    <AssemblyVersion Condition="$(BaselinePackageVersion.Contains('-'))">$(BaselinePackageVersion.Substring(0, $(BaselinePackageVersion.IndexOf('-')))).0</AssemblyVersion>
    <AssemblyVersion Condition="! $(BaselinePackageVersion.Contains('-'))">$(BaselinePackageVersion).0</AssemblyVersion>
    <!--
      Ideally, we would also set the project version to match the baseline in case NuGet turns a ProjectReference into a nuspec depenendency, but
      NuGet does not currently handle conflicts between packages and projects which have the same package id/version.
      See https://github.com/NuGet/Home/issues/6795.

      Because we still use static analysis to scrape versions, only set this during static analysis, which can be detected by checking for both NoBuild and DesignTimeBuild.
    -->
    <Version Condition="'$(NoBuild)' == 'true' AND '$(DesignTimeBuild)' == 'true'">$(BaselinePackageVersion)</Version>
    <PackageVersion Condition="'$(NoBuild)' == 'true' AND '$(DesignTimeBuild)' == 'true'">$(BaselinePackageVersion)</PackageVersion>

    <!-- For servicing builds, we want to resolve baseline versions of project packages that aren't building, always -->
    <PackageVersionForPackageVersionInfo>$(BaselinePackageVersion)</PackageVersionForPackageVersionInfo>
  </PropertyGroup>

  <PropertyGroup>
    <!-- Implementation projects are the projects which produce nuget packages or shipping assemblies. -->
    <IsImplementationProject Condition=" '$(IsImplementationProject)' == '' AND '$(IsAnalyzersProject)' != 'true' AND '$(IsTestAssetProject)' != 'true' AND '$(IsTestProject)' != 'true' AND '$(IsBenchmarkProject)' != 'true' AND '$(IsSampleProject)' != 'true' ">true</IsImplementationProject>

    <!-- This determines whether a project is available as a <Reference> to other projects in this repo. -->
    <IsProjectReferenceProvider Condition=" '$(IsProjectReferenceProvider)' == '' AND '$(IsImplementationProject)' == 'true' AND '$(PackAsTool)' != 'true' ">true</IsProjectReferenceProvider>

    <HasReferenceAssembly
        Condition=" '$(TargetFramework)' == '$(DefaultNetCoreTargetFramework)' AND '$(IsAspNetCoreApp)' == 'true' ">true</HasReferenceAssembly>
    <HasReferenceAssembly Condition="'$(HasReferenceAssembly)' == ''">false</HasReferenceAssembly>
    <ProduceReferenceAssembly>$(HasReferenceAssembly)</ProduceReferenceAssembly>

    <!-- Duplicate setting from Microsoft.Common.CurrentVersion.targets because this is imported after that file. -->
    <TargetRefPath
        Condition=" '$(TargetRefPath)' == '' and $(ProduceReferenceAssembly) ">$([MSBuild]::NormalizePath($(TargetDir), 'ref', $(TargetFileName)))</TargetRefPath>

    <IsPackable Condition="'$(IsPackable)' == '' AND ('$(IsImplementationProject)' == 'true' OR '$(IsAnalyzersProject)' == 'true') ">true</IsPackable>
    <IsPackable Condition="'$(IsPackable)' == '' ">false</IsPackable>

    <BuildHelixPayload Condition="'$(BuildHelixPayload)' == '' AND '$(IsTestProject)' == 'true'">true</BuildHelixPayload>
    <SkipTests Condition="'$(SkipHelixReadyTests)' == 'true' AND '$(BuildHelixPayload)' == 'true'">true</SkipTests>
  </PropertyGroup>

  <PropertyGroup>
    <PackageThirdPartyNoticesFile Condition="'$(PackageThirdPartyNoticesFile)' == ''">$(RepoRoot)THIRD-PARTY-NOTICES.TXT</PackageThirdPartyNoticesFile>
  </PropertyGroup>

  <ItemGroup Condition="'$(IsPackable)' == 'true'">
    <None Include="$(PackageThirdPartyNoticesFile)" Pack="true" PackagePath="." />
  </ItemGroup>

<<<<<<< HEAD
  <PropertyGroup Condition="'$(Language)' == 'C#'">
=======
  <!--
    If assembly is in shared framework and not net4*, assembly version should remain fixed for an entire
    major.minor release even in servicing.
  -->
  <PropertyGroup Condition=" '$(IsAspNetCoreApp)' == 'true' AND
      '$(Language)' == 'C#' AND
      '$(TargetFrameworkIdentifier)' != '.NETFramework' ">
>>>>>>> 06d672f2
    <AssemblyVersion>$(AspNetCoreMajorMinorVersion).0.0</AssemblyVersion>
  </PropertyGroup>

  <PropertyGroup>
    <KnownAppHostPackOrFrameworkReferenceTfm>$(DefaultNetCoreTargetFramework)</KnownAppHostPackOrFrameworkReferenceTfm>
    <KnownAppHostPackOrFrameworkReferenceTfm Condition=" '$(TargetFrameworkIdentifier)' == '$(NETCoreAppFrameworkIdentifier)' AND
      $([MSBuild]::VersionGreaterThanOrEquals('$(TargetFrameworkVersion)', '5.0')) ">netcoreapp$(TargetFrameworkVersion.TrimStart('vV'))</KnownAppHostPackOrFrameworkReferenceTfm>
  </PropertyGroup>

  <ItemGroup>
    <KnownFrameworkReference Update="Microsoft.NETCore.App">
      <!-- Always update the 'latest version', whether the repo is servicing or not. -->
      <LatestRuntimeFrameworkVersion Condition="'%(TargetFramework)' == '$(KnownAppHostPackOrFrameworkReferenceTfm)'">$(MicrosoftNETCoreAppRuntimeVersion)</LatestRuntimeFrameworkVersion>
      <!-- Only update the default runtime version for preview builds. -->
      <DefaultRuntimeFrameworkVersion Condition="'%(TargetFramework)' == '$(KnownAppHostPackOrFrameworkReferenceTfm)' and '$(IsServicingBuild)' != 'true'">$(MicrosoftNETCoreAppRuntimeVersion)</DefaultRuntimeFrameworkVersion>
      <!-- Only update the targeting pack version for preview builds. -->
      <TargetingPackVersion Condition="'%(TargetFramework)' == '$(KnownAppHostPackOrFrameworkReferenceTfm)' and '$(IsServicingBuild)' != 'true'">$(MicrosoftNETCoreAppRefPackageVersion)</TargetingPackVersion>
    </KnownFrameworkReference>

    <KnownFrameworkReference Condition="'$(UseAspNetCoreSharedRuntime)' != 'true'" Remove="Microsoft.AspNetCore.App" />
    <KnownFrameworkReference Remove="Microsoft.WindowsDesktop.App" />

    <KnownFrameworkReference Condition="'$(UseAspNetCoreSharedRuntime)' == 'true' AND '$(DoNotApplyWorkaroundsToMicrosoftAspNetCoreApp)' != 'true'" Update="Microsoft.AspNetCore.App">
      <LatestRuntimeFrameworkVersion>$(SharedFxVersion)</LatestRuntimeFrameworkVersion>
      <DefaultRuntimeFrameworkVersion Condition="'$(IsServicingBuild)' != 'true'">$(SharedFxVersion)</DefaultRuntimeFrameworkVersion>
      <TargetingPackVersion Condition="'$(IsServicingBuild)' != 'true'">$(TargetingPackVersion)</TargetingPackVersion>
    </KnownFrameworkReference>

    <!-- Track compiler separately from Arcade.-->
    <PackageReference Include="Microsoft.Net.Compilers.Toolset"
        Version="$(MicrosoftNetCompilersToolsetPackageVersion)"
        PrivateAssets="all"
        IsImplicitlyDefined="true" />
  </ItemGroup>

  <PropertyGroup Condition=" '$(CopySymbolsToArtifacts)' == 'true' AND '$(TargetFramework)' != '' ">
    <BuildDependsOn>$(BuildDependsOn);_CopySymbolsToArtifacts</BuildDependsOn>
  </PropertyGroup>

  <Target Name="_CopySymbolsToArtifacts">
    <Copy SourceFiles="$([System.IO.Path]::ChangeExtension('$(TargetPath)', 'pdb'))"
        DestinationFolder="$(SymbolsOutputPath)$(TargetFramework)"
        OverwriteReadOnlyFiles="$(OverwriteReadOnlyFiles)"
        Retries="$(CopyRetryCount)"
        RetryDelayMilliseconds="$(CopyRetryDelayMilliseconds)"
        SkipUnchangedFiles="$(SkipCopyUnchangedFiles)" />
  </Target>

  <Import Project="eng\Workarounds.targets" />
  <Import Project="eng\targets\ResolveIisReferences.targets" Condition=" '$(MSBuildProjectExtension)' != '.vcxproj' " />
  <Import Project="eng\targets\Cpp.Common.targets"  Condition="'$(MSBuildProjectExtension)' == '.vcxproj'" />
  <Import Project="eng\targets\CSharp.Common.targets"  Condition="'$(MSBuildProjectExtension)' == '.csproj'" />
  <Import Project="eng\targets\FSharp.Common.targets"  Condition="'$(MSBuildProjectExtension)' == '.fsproj'" />
  <Import Project="eng\targets\Wix.Common.targets"  Condition="'$(MSBuildProjectExtension)' == '.wixproj'" />
  <Import Project="eng\targets\Npm.Common.targets"  Condition="'$(MSBuildProjectExtension)' == '.npmproj'" />
  <Import Project="eng\targets\Java.Common.targets"  Condition="'$(MSBuildProjectExtension)' == '.javaproj'" />
  <Import Project="eng\targets\Helix.targets" Condition="'$(IsTestProject)' == 'true'" />
  <Import Project="eng\targets\FunctionalTestAsset.targets" Condition="'$(IsTestAssetProject)' == 'true'" />
  <Import Project="eng\targets\FunctionalTestWithAssets.targets" Condition="'$(ContainsFunctionalTestAssets)' == 'true'" />

</Project><|MERGE_RESOLUTION|>--- conflicted
+++ resolved
@@ -132,9 +132,6 @@
     <None Include="$(PackageThirdPartyNoticesFile)" Pack="true" PackagePath="." />
   </ItemGroup>
 
-<<<<<<< HEAD
-  <PropertyGroup Condition="'$(Language)' == 'C#'">
-=======
   <!--
     If assembly is in shared framework and not net4*, assembly version should remain fixed for an entire
     major.minor release even in servicing.
@@ -142,7 +139,6 @@
   <PropertyGroup Condition=" '$(IsAspNetCoreApp)' == 'true' AND
       '$(Language)' == 'C#' AND
       '$(TargetFrameworkIdentifier)' != '.NETFramework' ">
->>>>>>> 06d672f2
     <AssemblyVersion>$(AspNetCoreMajorMinorVersion).0.0</AssemblyVersion>
   </PropertyGroup>
 
