#
# See https://docs.microsoft.com/en-us/vsts/pipelines/yaml-schema for details on this file.
#

# Configure which branches trigger builds
trigger:
  batch: true
  branches:
    include:
    - main
    - release/*
    - internal/release/*

# Run PR validation on all branches
pr:
  autoCancel: true
  branches:
    include:
    - '*'

parameters:
# Choose whether to skip tests when running pipeline manually.
- name: skipTests
  default: false
  displayName: Skip tests?
  type: boolean
# Choose whether to enable binlogs when running pipeline manually.
- name: produceBinlogs
  default: false
  displayName: Produce binlogs?
  type: boolean
# Choose whether to test source indexing. Ignored in public builds.
# Will cause inaccessible links on https://source.dot.net/ unless commits are also available in GitHub.
- name: testSourceIndexing
  default: false
  displayName: Test source indexing? !Danger! see comments in YAML.
  type: boolean

variables:
- name: DOTNET_SKIP_FIRST_TIME_EXPERIENCE
  value: true
- name: _TeamName
  value:  AspNetCore
- name: _PublishUsingPipelines
  value: true
- ${{ if or(startswith(variables['Build.SourceBranch'], 'refs/heads/release/'), startswith(variables['Build.SourceBranch'], 'refs/heads/internal/release/'), eq(variables['Build.Reason'], 'Manual')) }}:
  - name: PostBuildSign
    value: false
- ${{ else }}:
  - name: PostBuildSign
    value: true
- name: _UseHelixOpenQueues
  value: ${{ ne(variables['System.TeamProject'], 'internal') }}
- ${{ if and(ne(variables['System.TeamProject'], 'public'), notin(variables['Build.Reason'], 'PullRequest')) }}:
  - name: _BuildArgs
    value: /p:TeamName=$(_TeamName)
           /p:OfficialBuildId=$(Build.BuildNumber)
           /p:SkipTestBuild=true
           /p:PostBuildSign=$(PostBuildSign)
  # DotNet-Blob-Feed provides: dotnetfeed-storage-access-key-1
  # Publish-Build-Assets provides: MaestroAccessToken, BotAccount-dotnet-maestro-bot-PAT
  - group: Publish-Build-Assets
  # The following extra properties are not set when testing. Use with final build.[cmd,sh] of asset-producing jobs.
  - name: _PublishArgs
    value: /p:Publish=true
           /p:GenerateChecksums=true
           /p:DotNetPublishUsingPipelines=$(_PublishUsingPipelines)
  # Variables for source indexing afterBuild step and job.
  - name: sourceIndexPackageVersion
    value: 1.0.1-20210614.1
  - name: sourceIndexPackageSource
    value: https://pkgs.dev.azure.com/dnceng/public/_packaging/dotnet-tools/nuget/v3/index.json
  - group: source-dot-net stage1 variables
  - ${{ if ne(parameters.produceBinlogs, 'true') }}:
    # Do not log most Windows steps in official builds; this is the slowest job. Site extensions step always logs.
    - name: WindowsArm64LogArgs
      value: -ExcludeCIBinaryLog
    - name: Windows64LogArgs
      value: -ExcludeCIBinaryLog
    - name: Windows86LogArgs
      value: -ExcludeCIBinaryLog
    - name: WindowsSignLogArgs
      value: -ExcludeCIBinaryLog
    - name: WindowsInstallersLogArgs
      value: -ExcludeCIBinaryLog
    - name: WindowsArm64InstallersLogArgs
      value: -ExcludeCIBinaryLog
- ${{ if or(eq(variables['System.TeamProject'], 'public'), in(variables['Build.Reason'], 'PullRequest')) }}:
  - name: _BuildArgs
    value: '/p:SkipTestBuild=true /p:PostBuildSign=$(PostBuildSign)'
  - name: _PublishArgs
    value: ''
- ${{ if or(eq(variables['System.TeamProject'], 'public'), in(variables['Build.Reason'], 'PullRequest'), eq(parameters.produceBinlogs, 'true')) }}:
  # Write binary logs for all main Windows build steps except the x86 one in public and PR builds.
  - name: WindowsArm64LogArgs
    value: /bl:artifacts/log/Release/Build.arm64.binlog
  - name: Windows64LogArgs
    value: /bl:artifacts/log/Release/Build.x64.binlog
  - name: Windows86LogArgs
    value: -ExcludeCIBinaryLog
  - name: WindowsSignLogArgs
    value: /bl:artifacts/log/Release/Build.CodeSign.binlog
  - name: WindowsInstallersLogArgs
    value: /bl:artifacts/log/Release/Build.Installers.binlog
  - name: WindowsArm64InstallersLogArgs
    value: /bl:artifacts/log/Release/Build.Installers.Arm64.binlog
- ${{ if ne(variables['System.TeamProject'], 'internal') }}:
  - name: _SignType
    value: ''
  - name: _InternalRuntimeDownloadArgs
    value: ''
  - name: _InternalRuntimeDownloadCodeSignArgs
    value: ''
- ${{ if eq(variables['System.TeamProject'], 'internal') }}:
  - group: DotNet-MSRC-Storage
  - name: _InternalRuntimeDownloadArgs
    value: -RuntimeSourceFeed https://dotnetclimsrc.blob.core.windows.net/dotnet
           -RuntimeSourceFeedKey $(dotnetclimsrc-read-sas-token-base64)
           /p:DotNetAssetRootAccessTokenSuffix='$(dotnetclimsrc-read-sas-token-base64)'
  # The code signing doesn't use the aspnet build scripts, so the msbuild parameters have to be passed directly. This
  # is awkward but necessary because the eng/common/ build scripts don't add the msbuild properties automatically.
  - name: _InternalRuntimeDownloadCodeSignArgs
    value: $(_InternalRuntimeDownloadArgs)
           /p:DotNetRuntimeSourceFeed=https://dotnetclimsrc.blob.core.windows.net/dotnet
           /p:DotNetRuntimeSourceFeedKey=$(dotnetclimsrc-read-sas-token-base64)
  - group: DotNet-HelixApi-Access
  - ${{ if notin(variables['Build.Reason'], 'PullRequest') }}:
    - name: _SignType
      value: real
  - ${{ if in(variables['Build.Reason'], 'PullRequest') }}:
    - name: _SignType
      value: test

stages:
- stage: build
  displayName: Build
  jobs:
  # Code check
  - ${{ if or(eq(variables['System.TeamProject'], 'public'), in(variables['Build.Reason'], 'PullRequest', 'Manual')) }}:
    - template: jobs/default-build.yml
      parameters:
        jobName: Code_check
        jobDisplayName: Code check
        agentOs: Windows
        steps:
        - powershell: ./eng/scripts/CodeCheck.ps1 -ci $(_InternalRuntimeDownloadArgs)
          displayName: Run eng/scripts/CodeCheck.ps1
        artifacts:
        - name: Code_Check_Logs
          path: artifacts/log/
          publishOnError: true
          includeForks: true

  # Build Windows (x64/x86/arm64)
  - template: jobs/default-build.yml
    parameters:
      codeSign: true
      jobName: Windows_build
      jobDisplayName: "Build: Windows x64/x86/arm64"
      agentOs: Windows
      steps:
      - ${{ if notIn(variables['Build.Reason'], 'PullRequest') }}:
        - script: "echo ##vso[build.addbuildtag]daily-build"
          displayName: 'Set CI daily-build tag'

      # !!! NOTE !!! Some of these steps have disabled code signing.
      # This is intentional to workaround https://github.com/dotnet/arcade/issues/1957 which always re-submits for code-signing, even
      # if they have already been signed. This results in slower builds due to re-submitting the same .nupkg many times for signing.
      # The sign settings have been configured to
      - script: ./eng/build.cmd
                -ci
                -arch x64
                -pack
                -all
                $(_BuildArgs)
                $(_InternalRuntimeDownloadArgs)
                $(Windows64LogArgs)
        displayName: Build x64

      # Build the x86 shared framework
      # This is going to actually build x86 native assets.
      - script: ./eng/build.cmd
                -ci
                -noBuildRepoTasks
                -arch x86
                -pack
                -all
                -noBuildJava
                -noBuildNative
                /p:OnlyPackPlatformSpecificPackages=true
                $(_BuildArgs)
                $(_InternalRuntimeDownloadArgs)
                $(Windows86LogArgs)
        displayName: Build x86

      # Build the arm64 shared framework
      - script: ./eng/build.cmd
                -ci
                -noBuildRepoTasks
                -arch arm64
                -sign
                -pack
                -noBuildJava
                -noBuildNative
                /p:DotNetSignType=$(_SignType)
                /p:OnlyPackPlatformSpecificPackages=true
                $(_BuildArgs)
                $(_InternalRuntimeDownloadArgs)
                $(WindowsArm64LogArgs)
        displayName: Build ARM64

      # Submit a manual build (in public or internal project) to validate changes to site extensions.
      - ${{ if ne(variables['Build.Reason'], 'PullRequest') }}:
        - script: .\src\SiteExtensions\build.cmd
                  -ci
                  -noBuildRepoTasks
                  -pack
                  -noBuildDeps
                  -noBuildNative
                  $(_BuildArgs)
                  $(_InternalRuntimeDownloadArgs)
          displayName: Build SiteExtension

      # This runs code-signing on all packages, zips, and jar files as defined in build/CodeSign.targets. If
      # https://github.com/dotnet/arcade/issues/1957 is resolved, consider running code-signing inline with the other
      # previous steps. Sign check is disabled because it is run in a separate step below, after installers are built.
      - script: ./eng/build.cmd
                -ci
                -noBuildRepoTasks
                -noBuildNative
                -noBuild
                -sign
                /p:DotNetSignType=$(_SignType)
                $(_BuildArgs)
                $(WindowsSignLogArgs)
        displayName: Code sign packages

      # Windows installers bundle x86/x64/arm64 assets
      - script: ./eng/build.cmd
                -ci
                -noBuildRepoTasks
                -sign
                -buildInstallers
                -noBuildNative
                /p:DotNetSignType=$(_SignType)
                $(_BuildArgs)
                $(_InternalRuntimeDownloadArgs)
                $(WindowsInstallersLogArgs)
        displayName: Build Installers

      # Windows installers bundle and sharedfx msi for arm64
      - script: ./eng/build.cmd
                -ci
                -noBuildRepoTasks
                -arch arm64
                -sign
                -buildInstallers
                -noBuildNative
                /p:DotNetSignType=$(_SignType)
                /p:AssetManifestFileName=aspnetcore-win.xml
                $(_BuildArgs)
                $(_PublishArgs)
                /p:PublishInstallerBaseVersion=true
                $(_InternalRuntimeDownloadArgs)
                $(WindowsArm64InstallersLogArgs)
        displayName: Build ARM64 Installers

      artifacts:
      - name: Windows_Logs
        path: artifacts/log/
        publishOnError: true
        includeForks: true
      - name: Windows_Packages
        path: artifacts/packages/
      - name: Windows_HostingBundle
        path: artifacts/bin/WindowsHostingBundle
      - name: Windows_ANCM_Msi
        path: artifacts/bin/ANCMv2
      - name: Windows_ANCMIISExpress_Msi
        path: artifacts/bin/AncmIISExpressV2

  # Build Windows ARM
  - template: jobs/default-build.yml
    parameters:
      codeSign: true
      jobName: Windows_arm_build
      jobDisplayName: "Build: Windows ARM"
      agentOs: Windows
      buildArgs:
        -arch arm
        -sign
        -pack
        -noBuildNodeJS
        -noBuildJava
        -binaryLog
        /p:DotNetSignType=$(_SignType)
        /p:OnlyPackPlatformSpecificPackages=true
        /p:AssetManifestFileName=aspnetcore-win-arm.xml
        $(_BuildArgs)
        $(_PublishArgs)
        $(_InternalRuntimeDownloadArgs)
      ${{ if and(ne(variables['System.TeamProject'], 'public'), or(eq(parameters.testSourceIndexing, 'true'), eq(variables['Build.SourceBranch'], 'refs/heads/main'))) }}:
        afterBuild:
        - task: UseDotNet@2
          displayName: Use .NET Core sdk 3.1
          inputs:
            packageType: sdk
            version: 3.1.x
            installationPath: $(Build.SourcesDirectory)/.dotnet
            workingDirectory: $(Build.SourcesDirectory)
        - powershell: . $(Build.SourcesDirectory)/activate.ps1;
            dotnet tool install BinLogToSln
            --version $(SourceIndexPackageVersion)
            --add-source $(SourceIndexPackageSource)
            --tool-path $(Build.SourcesDirectory)/.tools;
            $(Build.SourcesDirectory)/.tools/BinLogToSln
            -i $(Build.SourcesDirectory)/artifacts/log/Release/Build.binlog
            -r $(Build.SourcesDirectory)
            -n $(Build.Repository.Name)
            -o $(Build.ArtifactStagingDirectory)/sourceIndex/
          displayName: Process binary log into indexable sln
      installNodeJs: false
      installJdk: false
      artifacts:
      - name: Windows_arm_Logs
        path: artifacts/log/
        publishOnError: true
        includeForks: true
      - name: Windows_arm_Packages
        path: artifacts/packages/
      - ${{ if and(ne(variables['System.TeamProject'], 'public'), or(eq(parameters.testSourceIndexing, 'true'), eq(variables['Build.SourceBranch'], 'refs/heads/main'))) }}:
          - name: Windows_arm_SourceIndex
            path: $(Build.ArtifactStagingDirectory)/sourceIndex/

  # Build MacOS arm64
  - template: jobs/default-build.yml
    parameters:
      jobName: MacOs_arm64_build
      jobDisplayName: "Build: macOS arm64"
      agentOs: macOs
      buildArgs:
        --arch arm64
        --pack
        --all
        --no-build-nodejs
        --no-build-java
        -p:OnlyPackPlatformSpecificPackages=true
        -p:AssetManifestFileName=aspnetcore-MacOS_arm64.xml
        $(_BuildArgs)
        $(_PublishArgs)
        $(_InternalRuntimeDownloadArgs)
      installNodeJs: false
      artifacts:
      - name: MacOS_arm64_Logs
        path: artifacts/log/
        publishOnError: true
        includeForks: true
      - name: MacOS_arm64_Packages
        path: artifacts/packages/

  - ${{ if ne(variables.PostBuildSign, 'true') }}:
    - template: jobs/codesign-xplat.yml
      parameters:
        inputName: MacOS_arm64

  # Build MacOS x64
  - template: jobs/default-build.yml
    parameters:
      jobName: MacOs_x64_build
      jobDisplayName: "Build: macOS x64"
      agentOs: macOs
      buildArgs:
        --pack
        --all
        --no-build-nodejs
        --no-build-java
        -p:OnlyPackPlatformSpecificPackages=true
        -p:AssetManifestFileName=aspnetcore-MacOS_x64.xml
        $(_BuildArgs)
        $(_PublishArgs)
        $(_InternalRuntimeDownloadArgs)
      installNodeJs: false
      artifacts:
      - name: MacOS_x64_Logs
        path: artifacts/log/
        publishOnError: true
        includeForks: true
      - name: MacOS_x64_Packages
        path: artifacts/packages/

  - ${{ if ne(variables.PostBuildSign, 'true') }}:
    - template: jobs/codesign-xplat.yml
      parameters:
        inputName: MacOS_x64

  # Build Linux x64
  - template: jobs/default-build.yml
    parameters:
      jobName: Linux_x64_build
      jobDisplayName: "Build: Linux x64"
      agentOs: Linux
      useHostedUbuntu: false
      steps:
      - script: ./eng/build.sh
            --ci
            --arch x64
            --pack
            --all
            --no-build-nodejs
            --no-build-java
            -p:OnlyPackPlatformSpecificPackages=true
            $(_BuildArgs)
            $(_InternalRuntimeDownloadArgs)
        displayName: Run build.sh
      - script: git clean -xfd src/**/obj/;
          ./dockerbuild.sh bionic --ci --nobl --arch x64 --build-installers --no-build-deps --no-build-nodejs
          -p:OnlyPackPlatformSpecificPackages=true -p:BuildRuntimeArchive=false -p:LinuxInstallerType=deb
          $(_BuildArgs)
          $(_InternalRuntimeDownloadArgs)
        displayName: Build Debian installers
      - script: git clean -xfd src/**/obj/;
          ./dockerbuild.sh rhel --ci --nobl --arch x64 --build-installers --no-build-deps --no-build-nodejs
          -p:OnlyPackPlatformSpecificPackages=true -p:BuildRuntimeArchive=false -p:LinuxInstallerType=rpm
          -p:AssetManifestFileName=aspnetcore-Linux_x64.xml
          $(_BuildArgs)
          $(_PublishArgs)
          $(_InternalRuntimeDownloadArgs)
        displayName: Build RPM installers
      installNodeJs: false
      artifacts:
      - name: Linux_x64_Logs
        path: artifacts/log/
        publishOnError: true
        includeForks: true
      - name: Linux_x64_Packages
        path: artifacts/packages/

  - ${{ if ne(variables.PostBuildSign, 'true') }}:
    - template: jobs/codesign-xplat.yml
      parameters:
        inputName: Linux_x64

  # Build Linux ARM
  - template: jobs/default-build.yml
    parameters:
      jobName: Linux_arm_build
      jobDisplayName: "Build: Linux ARM"
      agentOs: Linux
      buildArgs:
        --arch arm
        --pack
        --all
        --no-build-nodejs
        --no-build-java
        -p:OnlyPackPlatformSpecificPackages=true
        -p:AssetManifestFileName=aspnetcore-Linux_arm.xml
        $(_BuildArgs)
        $(_PublishArgs)
        $(_InternalRuntimeDownloadArgs)
      installNodeJs: false
      artifacts:
      - name: Linux_arm_Logs
        path: artifacts/log/
        publishOnError: true
        includeForks: true
      - name: Linux_arm_Packages
        path: artifacts/packages/

  - ${{ if ne(variables.PostBuildSign, 'true') }}:
    - template: jobs/codesign-xplat.yml
      parameters:
        inputName: Linux_arm

  # Build Linux ARM64
  - template: jobs/default-build.yml
    parameters:
      jobName: Linux_arm64_build
      jobDisplayName: "Build: Linux ARM64"
      agentOs: Linux
      steps:
      - script: ./eng/build.sh
            --ci
            --arch arm64
            --pack
            --all
            --no-build-nodejs
            --no-build-java
            -p:OnlyPackPlatformSpecificPackages=true
            $(_BuildArgs)
            $(_InternalRuntimeDownloadArgs)
        displayName: Run build.sh
      - script: git clean -xfd src/**/obj/;
          ./dockerbuild.sh rhel --ci --nobl --arch arm64 --build-installers --no-build-deps --no-build-nodejs
          -p:OnlyPackPlatformSpecificPackages=true -p:BuildRuntimeArchive=false -p:LinuxInstallerType=rpm
          -p:AssetManifestFileName=aspnetcore-Linux_arm64.xml
          $(_BuildArgs)
          $(_PublishArgs)
          $(_InternalRuntimeDownloadArgs)
        displayName: Build RPM installers
      installNodeJs: false
      artifacts:
      - name: Linux_arm64_Logs
        path: artifacts/log/
        publishOnError: true
        includeForks: true
      - name: Linux_arm64_Packages
        path: artifacts/packages/

  - ${{ if ne(variables.PostBuildSign, 'true') }}:
    - template: jobs/codesign-xplat.yml
      parameters:
        inputName: Linux_arm64

  # Build Linux Musl x64
  - template: jobs/default-build.yml
    parameters:
      jobName: Linux_musl_x64_build
      jobDisplayName: "Build: Linux Musl x64"
      agentOs: Linux
      container: mcr.microsoft.com/dotnet-buildtools/prereqs:alpine-3.14-WithNode
      buildArgs:
        --arch x64
        --os-name linux-musl
        --pack
        --all
        --no-build-nodejs
        --no-build-java
        -p:OnlyPackPlatformSpecificPackages=true
        -p:AssetManifestFileName=aspnetcore-Linux_musl_x64.xml
        $(_BuildArgs)
        $(_PublishArgs)
        $(_InternalRuntimeDownloadArgs)
      installNodeJs: false
      disableComponentGovernance: true
      artifacts:
      - name: Linux_musl_x64_Logs
        path: artifacts/log/
        publishOnError: true
        includeForks: true
      - name: Linux_musl_x64_Packages
        path: artifacts/packages/

  - ${{ if ne(variables.PostBuildSign, 'true') }}:
    - template: jobs/codesign-xplat.yml
      parameters:
        inputName: Linux_musl_x64

  # Build Linux Musl ARM
  - template: jobs/default-build.yml
    parameters:
      jobName: Linux_musl_arm_build
      jobDisplayName: "Build: Linux Musl ARM"
      agentOs: Linux
      useHostedUbuntu: false
      container: mcr.microsoft.com/dotnet-buildtools/prereqs:ubuntu-18.04-cross-arm-alpine
      buildArgs:
        --arch arm
        --os-name linux-musl
        --pack
        --all
        --no-build-nodejs
        --no-build-java
        -p:OnlyPackPlatformSpecificPackages=true
        -p:AssetManifestFileName=aspnetcore-Linux_musl_arm.xml
        $(_BuildArgs)
        $(_PublishArgs)
        $(_InternalRuntimeDownloadArgs)
      installNodeJs: false
      artifacts:
      - name: Linux_musl_arm_Logs
        path: artifacts/log/
        publishOnError: true
        includeForks: true
      - name: Linux_musl_arm_Packages
        path: artifacts/packages/

  - ${{ if ne(variables.PostBuildSign, 'true') }}:
    - template: jobs/codesign-xplat.yml
      parameters:
        inputName: Linux_musl_arm

  # Build Linux Musl ARM64
  - template: jobs/default-build.yml
    parameters:
      jobName: Linux_musl_arm64_build
      jobDisplayName: "Build: Linux Musl ARM64"
      agentOs: Linux
      useHostedUbuntu: false
      container: mcr.microsoft.com/dotnet-buildtools/prereqs:ubuntu-18.04-cross-arm64-alpine
      buildArgs:
        --arch arm64
        --os-name linux-musl
        --pack
        --all
        --no-build-nodejs
        --no-build-java
        -p:OnlyPackPlatformSpecificPackages=true
        -p:AssetManifestFileName=aspnetcore-Linux_musl_arm64.xml
        $(_BuildArgs)
        $(_PublishArgs)
        $(_InternalRuntimeDownloadArgs)
      installNodeJs: false
      artifacts:
      - name: Linux_musl_arm64_Logs
        path: artifacts/log/
        publishOnError: true
        includeForks: true
      - name: Linux_musl_arm64_Packages
        path: artifacts/packages/

  - ${{ if ne(variables.PostBuildSign, 'true') }}:
    - template: jobs/codesign-xplat.yml
      parameters:
        inputName: Linux_musl_arm64

  - ${{ if and(ne(parameters.skipTests, 'true'), or(eq(variables['System.TeamProject'], 'public'), in(variables['Build.Reason'], 'PullRequest', 'Manual'))) }}:
    # Test jobs
    - template: jobs/default-build.yml
      parameters:
        jobName: Windows_Test
        jobDisplayName: "Test: Windows Server x64"
        agentOs: Windows
        isAzDOTestingJob: true
        # Just uploading artifacts/logs/ files can take 15 minutes. Doubling the cancel timeout for this job.
        cancelTimeoutInMinutes: 30
        buildArgs: -all -pack -test -binaryLog /p:SkipHelixReadyTests=true /p:SkipIISNewHandlerTests=true /p:SkipIISTests=true
                   /p:SkipIISExpressTests=true /p:SkipIISNewShimTests=true /p:RunTemplateTests=false
                   $(_InternalRuntimeDownloadArgs)
        beforeBuild:
        - powershell: "& ./src/Servers/IIS/tools/UpdateIISExpressCertificate.ps1; & ./src/Servers/IIS/tools/update_schema.ps1"
          displayName: Setup IISExpress test certificates and schema
        artifacts:
        - name: Windows_Test_Logs
          path: artifacts/log/
          publishOnError: true
          includeForks: true
        - name: Windows_Test_Results
          path: artifacts/TestResults/
          publishOnError: true
          includeForks: true

    - template: jobs/default-build.yml
      parameters:
        jobName: MacOS_Test
        jobDisplayName: "Test: macOS"
        agentOs: macOS
        timeoutInMinutes: 240
        isAzDOTestingJob: true
        buildArgs: --all --test --binaryLog "/p:RunTemplateTests=false /p:SkipHelixReadyTests=true" $(_InternalRuntimeDownloadArgs)
        beforeBuild:
        - bash: "./eng/scripts/install-nginx-mac.sh"
          displayName: Installing Nginx
        artifacts:
        - name: MacOS_Test_Logs
          path: artifacts/log/
          publishOnError: true
          includeForks: true
        - name: MacOS_Test_Results
          path: artifacts/TestResults/
          publishOnError: true
          includeForks: true

    - template: jobs/default-build.yml
      parameters:
        jobName: Linux_Test
        jobDisplayName: "Test: Ubuntu x64"
        agentOs: Linux
        isAzDOTestingJob: true
        useHostedUbuntu: false
        buildArgs: --all --test --binaryLog "/p:RunTemplateTests=false /p:SkipHelixReadyTests=true" $(_InternalRuntimeDownloadArgs)
        beforeBuild:
        - bash: "./eng/scripts/install-nginx-linux.sh"
          displayName: Installing Nginx
        - bash: "echo fs.inotify.max_user_watches=524288 | sudo tee -a /etc/sysctl.conf && sudo sysctl -p"
          displayName: Increase inotify limit
        artifacts:
        - name: Linux_Test_Logs
          path: artifacts/log/
          publishOnError: true
          includeForks: true
        - name: Linux_Test_Results
          path: artifacts/TestResults/
          publishOnError: true
          includeForks: true

    # Helix x64
    - template: jobs/default-build.yml
      parameters:
        jobName: Helix_x64
        jobDisplayName: 'Tests: Helix x64'
        agentOs: Windows
        timeoutInMinutes: 240
        steps:
        # Build the shared framework
        - script: ./eng/build.cmd -ci -nobl -all -pack -arch x64
                  /p:CrossgenOutput=false /p:ASPNETCORE_TEST_LOG_DIR=artifacts/log $(_InternalRuntimeDownloadArgs)
          displayName: Build shared fx
        # -noBuildRepoTasks -noBuildNative -noBuild to avoid repeating work done in the previous step.
        - script: ./eng/build.cmd -ci -nobl -all -noBuildRepoTasks -noBuildNative -noBuild -test
                  -projects eng\helix\helix.proj /p:IsHelixPRCheck=true /p:IsHelixJob=true
                  /p:CrossgenOutput=false /p:ASPNETCORE_TEST_LOG_DIR=artifacts/log $(_InternalRuntimeDownloadArgs)
          displayName: Run build.cmd helix target
          env:
            HelixApiAccessToken: $(HelixApiAccessToken) # Needed for internal queues
            SYSTEM_ACCESSTOKEN: $(System.AccessToken) # We need to set this env var to publish helix results to Azure Dev Ops

        artifacts:
        - name: Helix_logs
          path: artifacts/log/
          publishOnError: true
          includeForks: true

  # Source build
  - template: /eng/common/templates/job/source-build.yml
    parameters:
      platform:
        name: 'Managed'
        container: 'mcr.microsoft.com/dotnet-buildtools/prereqs:centos-stream8'
        buildScript: './eng/build.sh $(_PublishArgs) --no-build-repo-tasks'
        skipPublishValidation: true
        jobProperties:
          timeoutInMinutes: 120
          variables:
            # !temporary! Remove as soon as .NET SDK includes a new-enough `msbuild` to make this hack unnecessary
            DOTNET_CLI_DO_NOT_USE_MSBUILD_SERVER: true
            # Log environment variables in binary logs to ease debugging
            MSBUILDLOGALLENVIRONMENTVARIABLES: true

  # Publish to the BAR and perform source indexing. Wait until everything else is done.
  - ${{ if and(ne(variables['System.TeamProject'], 'public'), notin(variables['Build.Reason'], 'PullRequest')) }}:
    - template: /eng/common/templates/job/publish-build-assets.yml
      parameters:
        dependsOn:
          - Windows_build
          - Windows_arm_build
          - ${{ if ne(variables.PostBuildSign, 'true') }}:
            - CodeSign_Xplat_MacOS_arm64
            - CodeSign_Xplat_MacOS_x64
            - CodeSign_Xplat_Linux_x64
            - CodeSign_Xplat_Linux_arm
            - CodeSign_Xplat_Linux_arm64
            - CodeSign_Xplat_Linux_musl_x64
            - CodeSign_Xplat_Linux_musl_arm
            - CodeSign_Xplat_Linux_musl_arm64
          - ${{ if eq(variables.PostBuildSign, 'true') }}:
            - MacOs_arm64_build
            - MacOs_x64_build
            - Linux_x64_build
            - Linux_arm_build
            - Linux_arm64_build
            - Linux_musl_x64_build
            - Linux_musl_arm_build
            - Linux_musl_arm64_build
          # In addition to the dependencies above that provide assets, ensure the build was successful overall.
          - ${{ if in(variables['Build.Reason'], 'Manual') }}:
            - Code_check
            - ${{ if ne(parameters.skipTests, 'true') }}:
              - Windows_Test
              - MacOS_Test
              - Linux_Test
              - Helix_x64
          - Source_Build_Managed
        pool:
<<<<<<< HEAD
          name: NetCore1ESPool-Svc-Internal
=======
          name: NetCore1ESPool-Internal
>>>>>>> d14dd282
          demands: ImageOverride -equals 1es-windows-2019
        publishUsingPipelines: ${{ variables._PublishUsingPipelines }}
        enablePublishBuildArtifacts: true # publish artifacts/log files
        publishAssetsImmediately: true # Don't use a separate stage for darc publishing.
    - ${{ if and(ne(variables['System.TeamProject'], 'public'), or(eq(parameters.testSourceIndexing, 'true'), eq(variables['Build.SourceBranch'], 'refs/heads/main'))) }}:
      - job: SourceIndexUpload
        displayName: Upload indexable solution
        dependsOn:
          - Windows_arm_build
          # In addition to the dependency above that provides assets, ensure the build was successful overall.
          - Windows_build
          - ${{ if ne(variables.PostBuildSign, 'true') }}:
            - CodeSign_Xplat_MacOS_arm64
            - CodeSign_Xplat_MacOS_x64
            - CodeSign_Xplat_Linux_x64
            - CodeSign_Xplat_Linux_arm
            - CodeSign_Xplat_Linux_arm64
            - CodeSign_Xplat_Linux_musl_x64
            - CodeSign_Xplat_Linux_musl_arm
            - CodeSign_Xplat_Linux_musl_arm64
          - ${{ if eq(variables.PostBuildSign, 'true') }}:
            - MacOs_arm64_build
            - MacOs_x64_build
            - Linux_x64_build
            - Linux_arm_build
            - Linux_arm64_build
            - Linux_musl_x64_build
            - Linux_musl_arm_build
            - Linux_musl_arm64_build
          - ${{ if in(variables['Build.Reason'], 'Manual') }}:
            - Code_check
            - ${{ if ne(parameters.skipTests, 'true') }}:
              - Windows_Test
              - MacOS_Test
              - Linux_Test
              - Helix_x64
          - Source_Build_Managed
        pool:
          name: NetCore1ESPool-Internal
          # Visual Studio Enterprise - no BuildTools agents exist internally and job must run on Windows
          demands: ImageOverride -equals 1es-windows-2019
        steps:
          - task: DownloadBuildArtifacts@0
            inputs:
              artifactName: Windows_arm_SourceIndex
              cleanDestinationFolder: true
          # Ignore repository's global.json and any existing .NET SDK.
          - task: UseDotNet@2
            displayName: Use .NET Core sdk 3.1
            inputs:
              packageType: sdk
              version: 3.1.x
              installationPath: $(Agent.TempDirectory)/.dotnet
              workingDirectory: $(Agent.TempDirectory)
          - script: $(Agent.TempDirectory)/.dotnet/dotnet tool install UploadIndexStage1
              --version $(SourceIndexPackageVersion)
              --add-source $(SourceIndexPackageSource)
              --tool-path $(Agent.TempDirectory)/.tools &&
              $(Agent.TempDirectory)/.tools/UploadIndexStage1
              -i $(System.ArtifactsDirectory)/Windows_arm_SourceIndex/
              -n $(Build.Repository.Name)
            displayName: Upload indexable solution
            workingDirectory: $(Agent.TempDirectory)
            env:
              BLOB_CONTAINER_URL: $(source-dot-net-stage1-blob-container-url)

- ${{ if and(ne(variables['System.TeamProject'], 'public'), notin(variables['Build.Reason'], 'PullRequest')) }}:
  - template: /eng/common/templates/post-build/post-build.yml
    parameters:
      publishingInfraVersion: 3
      enableSymbolValidation: false
      enableSigningValidation: false
      enableNugetValidation: false
      publishInstallersAndChecksums: true
      publishAssetsImmediately: true<|MERGE_RESOLUTION|>--- conflicted
+++ resolved
@@ -761,11 +761,7 @@
               - Helix_x64
           - Source_Build_Managed
         pool:
-<<<<<<< HEAD
-          name: NetCore1ESPool-Svc-Internal
-=======
           name: NetCore1ESPool-Internal
->>>>>>> d14dd282
           demands: ImageOverride -equals 1es-windows-2019
         publishUsingPipelines: ${{ variables._PublishUsingPipelines }}
         enablePublishBuildArtifacts: true # publish artifacts/log files
